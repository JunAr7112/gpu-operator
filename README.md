# NVIDIA GPU Operator

<<<<<<< HEAD
Kubernetes provides access to special hardware resources such as NVIDIA GPUs, NICs, Infiniband adapters and other devices through the [device plugin framework](https://kubernetes.io/docs/concepts/extend-kubernetes/compute-storage-net/device-plugins/). However, configuring and managing nodes with these hardware resources requires configuration of multiple software components such as drivers, container runtimes or other libraries which  are difficult and prone to errors. 
The NVIDIA GPU Operator uses the [operator framework](https://coreos.com/blog/introducing-operator-framework) within Kubernetes to automate the management of all NVIDIA software components needed to provision GPU. These components include the NVIDIA drivers (to enable CUDA), Kubernetes device plugin for GPUs, the NVIDIA Container Runtime, automatic node labelling and others.

This is the v1.0.0 release of the GPU Operator and is now available for deployment. This release of the GPU Operator adds support for Red Hat OpenShift 4 and includes deployment of [DCGM](https://developer.nvidia.com/dcgm) based monitoring as part of the GPU Operator.

## Audience and Use-Cases
The GPU Operator allows administrators of Kubernetes clusters to manage GPU nodes just like CPU nodes in the cluster. Instead of provisioning a special OS image for GPU nodes, administrators can rely on a standard OS image for both CPU and GPU nodes and then rely on the GPU Operator to provision the required software components for GPUs. 

Note that the GPU Operator is specifically useful for scenarios where the Kubernetes cluster needs to scale quickly - for example provisioning additional GPU nodes on the cloud or on-prem and managing the lifecycle of the underlying software components. Since the GPU Operator runs everything as containers including NVIDIA drivers, the administrators can easily swap various components - simply by starting or stopping containers. 

The GPU Operator is not a good fit for scenarios when special OS images are already being provisioned in a GPU cluster (for example using [NVIDIA DGX systems](https://www.nvidia.com/en-us/data-center/dgx-systems/)) or when using hybrid environments that use a combination of Kubernetes and Slurm for workload management. 
=======
Kubernetes provides access to special hardware resources such as NVIDIA GPUs, NICs, Infiniband adapters and other devices through the [device plugin framework](https://kubernetes.io/docs/concepts/extend-kubernetes/compute-storage-net/device-plugins/). However, configuring and managing nodes with these hardware resources requires configuration of multiple software components such as drivers, container runtimes or other libraries which  are difficult and prone to errors.
The NVIDIA GPU Operator uses the [operator framework](https://coreos.com/blog/introducing-operator-framework) within Kubernetes to automate the management of all NVIDIA software components needed to provision GPU. These components include the NVIDIA drivers (to enable CUDA), Kubernetes device plugin for GPUs, the NVIDIA Container Runtime, automatic node labelling and others.

The GPU Operator is now G.A (Generally Available). This release of the GPU Operator adds support for Red Hat OpenShift 4 and includes deployment of [DCGM](https://developer.nvidia.com/dcgm) based monitoring as part of the GPU Operator.

## Audience and Use-Cases
The GPU Operator allows administrators of Kubernetes clusters to manage GPU nodes just like CPU nodes in the cluster. Instead of provisioning a special OS image for GPU nodes, administrators can rely on a standard OS image for both CPU and GPU nodes and then rely on the GPU Operator to provision the required software components for GPUs.

Note that the GPU Operator is specifically useful for scenarios where the Kubernetes cluster needs to scale quickly - for example provisioning additional GPU nodes on the cloud or on-prem and managing the lifecycle of the underlying software components. Since the GPU Operator runs everything as containers including NVIDIA drivers, the administrators can easily swap various components - simply by starting or stopping containers.

The GPU Operator is not a good fit for scenarios when special OS images are already being provisioned in a GPU cluster (for example using [NVIDIA DGX systems](https://www.nvidia.com/en-us/data-center/dgx-systems/)) or when using hybrid environments that use a combination of Kubernetes and Slurm for workload management.
>>>>>>> 745105e3


## Platform Support
- Pascal+ GPUs are supported (incl. Tesla V100 and T4)
- Kubernetes v1.13+
  - Note that the Kubernetes community supports only the last three minor releases as of v1.17. Older releases may be supported through enterprise distributions of Kubernetes such as Red Hat OpenShift. See the prerequisites for enabling monitoring in Kubernetes releases before v1.16.
- Helm v3 (v3.1.1)
- Docker CE 19.03.6
- Red Hat OpenShift 4.1, 4.2 and 4.3 using Red Hat Enterprise Linux CoreOS (RHCOS) and CRI-O container runtime
- Ubuntu 18.04.4 LTS
  - Note that the GA has been validated with the 4.15 LTS kernel. When using the HWE kernel (v5.3), there are additional prerequisites before deploying the operator.
- The GPU operator has been validated with the following NVIDIA components:
  - NVIDIA Container Toolkit 1.0.5
  - NVIDIA Kubernetes Device Plugin 1.0.0-beta4
  - NVIDIA Tesla Driver 440.33.01
  - NVIDIA DCGM 1.7.2 (only supported on Ubuntu 18.04.4 LTS)


## Getting Started
### Prerequisites
- Nodes must not be pre-configured with NVIDIA components (driver, container runtime, device plugin).
<<<<<<< HEAD
- If the HWE kernel is used with Ubuntu 18.04, then the nouveau driver for NVIDIA GPUs must be blacklisted before starting the GPU Operator. Follow the steps in this [guide](https://docs.nvidia.com/cuda/cuda-installation-guide-linux/index.html#runfile-nouveau-ubuntu) to blacklist the nouveau driver. 
=======
- If the HWE kernel is used with Ubuntu 18.04, then the nouveau driver for NVIDIA GPUs must be blacklisted before starting the GPU Operator. Follow the steps in this [guide](https://docs.nvidia.com/cuda/cuda-installation-guide-linux/index.html#runfile-nouveau-ubuntu) to blacklist the nouveau driver.
>>>>>>> 745105e3
- Node Feature Discovery (NFD) is required on each node. By default, NFD master and worker are automatically deployed. If NFD is already running in the cluster prior to the deployment of the operator, follow this step:
```sh
# Set the variable nfd.enabled=false at the helm install step:
$ helm install --devel --set nfd.enabled=false nvidia/gpu-operator -n test-operator
```
  - See notes on [NFD setup](https://github.com/kubernetes-sigs/node-feature-discovery)
<<<<<<< HEAD
- For monitoring in Kubernetes <= 1.13 and > 1.15, enable the kubelet "KubeletPodResources" feature gate. From Kubernetes 1.15 onwards, its enabled by default.
=======
- For monitoring in Kubernetes >=1.13 and <1.15, enable the kubelet ["KubeletPodResources" feature gate](https://kubernetes.io/docs/reference/command-line-tools-reference/feature-gates/). From Kubernetes 1.15 onwards, its enabled by default.
>>>>>>> 745105e3
```sh
$ echo -e "KUBELET_EXTRA_ARGS=--feature-gates=KubeletPodResources=true" | sudo tee /etc/default/kubelet
```

### Red Hat OpenShift 4
For installing the GPU Operator on clusters with Red Hat OpenShift 4.1, 4.2 and 4.3 using RHCOS worker nodes, follow this [guide](https://docs.nvidia.com/datacenter/kubernetes/openshift-on-gpu-install-guide/index.html).

### Ubuntu 18.04 LTS

#### Install Helm
```sh
# Install Helm from the official installer script
$ curl -fsSL -o get_helm.sh https://raw.githubusercontent.com/helm/helm/master/scripts/get-helm-3
$ chmod 700 get_helm.sh
$ ./get_helm.sh

```

#### Install GPU Operator
```sh
# Add the NVIDIA repo:
$ helm repo add nvidia https://nvidia.github.io/gpu-operator
$ helm repo update

# Note that after running this command, NFD will be automatically deployed. If you have NFD already setup, follow the NFD instruction from the Prerequisites.
$ helm install --devel nvidia/gpu-operator --wait --generate-name

# To check the gpu-operator version
$ helm ls

# Check the status of the pods to ensure all the containers are running. A sample output is shown below in the cluster
$ kubectl get pods -A
NAMESPACE                NAME                                         READY   STATUS      RESTARTS   AGE
gpu-operator-resources   nvidia-container-toolkit-daemonset-fjgjt     1/1     Running     0          5m11s
gpu-operator-resources   nvidia-dcgm-exporter-fzpwp                   2/2     Running     0          2m36s
gpu-operator-resources   nvidia-device-plugin-daemonset-8kd64         1/1     Running     0          2m51s
gpu-operator-resources   nvidia-device-plugin-validation              0/1     Completed   0          2m47s
gpu-operator-resources   nvidia-driver-daemonset-8nwcb                1/1     Running     0          5m4s
gpu-operator-resources   nvidia-driver-validation                     0/1     Completed   0          4m37s
gpu-operator             special-resource-operator-576bf567c7-c9z9g   1/1     Running     0          5m19s
kube-system              calico-kube-controllers-6b9d4c8765-7w5pb     1/1     Running     0          12m
kube-system              calico-node-scfwp                            1/1     Running     0          12m
kube-system              coredns-6955765f44-9zjk6                     1/1     Running     0          12m
kube-system              coredns-6955765f44-r8v7r                     1/1     Running     0          12m
kube-system              etcd-ip-172-31-82-11                         1/1     Running     0          13m
kube-system              kube-apiserver-ip-172-31-82-11               1/1     Running     0          13m
kube-system              kube-controller-manager-ip-172-31-82-11      1/1     Running     0          13m
kube-system              kube-proxy-qmplb                             1/1     Running     0          12m
kube-system              kube-scheduler-ip-172-31-82-11               1/1     Running     0          13m
node-feature-discovery   nfd-master-z2mxn                             1/1     Running     0          5m19s
node-feature-discovery   nfd-worker-s62kd                             1/1     Running     1          5m19s

```

#### Uninstall GPU Operator
```sh
$ helm delete <gpu-operator-name>

# Check if the operator got uninstalled properly
$ kubectl get pods -n gpu-operator-resources
No resources found.
```

#### Running a Sample GPU Application
```sh
# Create a tensorflow notebook example
$ kubectl apply -f https://nvidia.github.io/gpu-operator/notebook-example.yml

# Grab the token from the pod once it is created
$ kubectl get pod tf-notebook
$ kubectl logs tf-notebook
...
[I 23:20:42.891 NotebookApp] jupyter_tensorboard extension loaded.
[I 23:20:42.926 NotebookApp] JupyterLab alpha preview extension loaded from /opt/conda/lib/python3.6/site-packages/jupyterlab
JupyterLab v0.24.1
Known labextensions:
[I 23:20:42.933 NotebookApp] Serving notebooks from local directory: /home/jovyan

   Copy/paste this URL into your browser when you connect for the first time,
       to login with a token:
          http://localhost:8888/?token=MY_TOKEN
You can now access the notebook on http://localhost:30001/?token=MY_TOKEN
```

#### GPU Monitoring
```sh
# Check if the dcgm-exporter is successufully deployed
$ kubectl get pods -n gpu-operator-resources | grep dcgm

# Check gpu metrics locally
$ dcgm_pod_ip=$(kubectl get pods -n gpu-operator-resources -lapp=nvidia-dcgm-exporter -ojsonpath='{range .items[*]}{.metadata.name}{"\n"}{end}' -o wide | tail -n 1 | awk '{print $6}')
$ curl $dcgm_pod_ip:9400/gpu/metrics

# To scrape gpu metrics from Prometheus, add dcgm endpoint to Prometheus via a configmap

$ tee dcgmScrapeConfig.yaml <<EOF
- job_name: gpu-metrics
  scrape_interval: 1s
  metrics_path: /gpu/metrics
  scheme: http

  kubernetes_sd_configs:
  - role: endpoints
    namespaces:
      names:
      - gpu-operator-resources

  relabel_configs:
  - source_labels: [__meta_kubernetes_pod_node_name]
    action: replace
    target_label: kubernetes_node
EOF

# Deploy Prometheus
$ helm install --name prom-monitoring --set-file extraScrapeConfigs=./dcgmScrapeConfig.yaml stable/prometheus

# Alternatively, if you find your prometheus pod pending and get this error "no persistent volumes available...", disable persistentVolumes. [Refer this](https://stackoverflow.com/questions/47235014/why-prometheus-pod-pending-after-setup-it-by-helm-in-kubernetes-cluster-on-ranch).
$ helm install --name prom-monitoring --set-file extraScrapeConfigs=./dcgmScrapeConfig.yaml --set alertmanager.persistentVolume.enabled=false --set server.persistentVolume.enabled=false stable/prometheus

# To check the metrics in browser
$ kubectl port-forward $(kubectl get pods -lapp=prometheus -lcomponent=server -ojsonpath='{range .items[*]}{.metadata.name}{"\n"}{end}') 9090 &
# Open in browser http://localhost:9090

# Deploy Grafana
$ helm install --name grafana-gpu-dashboard stable/grafana

# Decode the admin user and password to login in the dashboard
$ kubectl get secret grafana-test -o jsonpath="{.data.admin-user}" | base64 --decode ; echo
$ kubectl get secret grafana-test -o jsonpath="{.data.admin-password}" | base64 --decode ; echo

# To open dashboard in browser
$ kubectl port-forward $(kubectl get pods --namespace default -l "app=grafana,release=grafana-test" -o jsonpath="{.items[0].metadata.name}") 3000 &
# In browser: http://localhost:3000
# On AWS: ssh -L 3000:localhost:3000 -i YOUR_SECRET_KEY INSTANCE_NAME@PUBLIC_IP

# Login in the dashboard with the decoded credentials and add Prometheus datasource
# Get Promethues IP to add to the Grafana datasource
$ prom_server_ip=$(kubectl get pods -lapp=prometheus -lcomponent=server -ojsonpath='{range .items[*]}{.metadata.name}{"\n"}{end}' -o wide | tail -n 1 | awk '{print $6}')
# Check if Prometheus is reachable
$ curl $prom_server_ip:9090

# Import this GPU metrics dashboard from Grafana https://grafana.com/grafana/dashboards/11578
```

<<<<<<< HEAD
## Changelog
### New Features
- Added support for Helm v3. Note that installing the GPU Operator using Helm v2 is no longer supported. 
=======
## Changelog for v1.0.0
### New Features
- Added support for Helm v3. Note that installing the GPU Operator using Helm v2 is no longer supported.
>>>>>>> 745105e3
- Added support for Red Hat OpenShift 4 (4.1, 4.2 and 4.3) using Red Hat Enterprise Linux Core OS (RHCOS) and CRI-O runtime on GPU worker nodes.
- GPU Operator now deploys NVIDIA DCGM for GPU telemetry on Ubuntu 18.04 LTS

### Fixed Issues
<<<<<<< HEAD
- The driver container now sets up the required dependencies on i2c and ipmi_msghandler modules. 
- Fixed an issue with the validation steps (for the driver and device plugin) taking considerable time. Node provisioning times are now improved by 5x.
- The SRO custom resource definition is setup as part of the operator. 
=======
- The driver container now sets up the required dependencies on i2c and ipmi_msghandler modules.
- Fixed an issue with the validation steps (for the driver and device plugin) taking considerable time. Node provisioning times are now improved by 5x.
- The SRO custom resource definition is setup as part of the operator.
>>>>>>> 745105e3
- Fixed an issue with the clean up of driver mount files when deleting the operator from the cluster. This issue used to require a reboot of the node, which is no longer required.
### Known Limitations
- After the removal of the GPU Operator, a restart of the Docker daemon is required as the default container runtime is setup to be the NVIDIA runtime. Run the following command:
```sh
$ sudo systemctl restart docker
```
- GPU Operator will fail on nodes already setup with NVIDIA components (driver, runtime, device plugin). Support for better error handling will be added in a future release.
- The GPU Operator currently does not handle updates to the underlying software components (e.g. drivers) in an automated manner.
<<<<<<< HEAD
- This release of the operator does not support accessing images from private registries, which may be equired for air-gapped deployments. 
=======
- This release of the operator does not support accessing images from private registries, which may be required for air-gapped deployments.
>>>>>>> 745105e3


## Contributions
[Read the document on contributions](https://github.com/NVIDIA/gpu-operator/blob/master/CONTRIBUTING.md). You can contribute by opening a [pull request](https://help.github.com/en/articles/about-pull-requests).

## Support and Getting Help
<<<<<<< HEAD
Please open [an issue on the GitHub project](https://github.com/NVIDIA/gpu-operator/issues/new) for any questions. Your feedback is appreciated.
=======
Please open [an issue on the GitHub project](https://github.com/NVIDIA/gpu-operator/issues/new) for any questions. Your feedback is appreciated.
>>>>>>> 745105e3
<|MERGE_RESOLUTION|>--- conflicted
+++ resolved
@@ -1,18 +1,5 @@
 # NVIDIA GPU Operator
 
-<<<<<<< HEAD
-Kubernetes provides access to special hardware resources such as NVIDIA GPUs, NICs, Infiniband adapters and other devices through the [device plugin framework](https://kubernetes.io/docs/concepts/extend-kubernetes/compute-storage-net/device-plugins/). However, configuring and managing nodes with these hardware resources requires configuration of multiple software components such as drivers, container runtimes or other libraries which  are difficult and prone to errors. 
-The NVIDIA GPU Operator uses the [operator framework](https://coreos.com/blog/introducing-operator-framework) within Kubernetes to automate the management of all NVIDIA software components needed to provision GPU. These components include the NVIDIA drivers (to enable CUDA), Kubernetes device plugin for GPUs, the NVIDIA Container Runtime, automatic node labelling and others.
-
-This is the v1.0.0 release of the GPU Operator and is now available for deployment. This release of the GPU Operator adds support for Red Hat OpenShift 4 and includes deployment of [DCGM](https://developer.nvidia.com/dcgm) based monitoring as part of the GPU Operator.
-
-## Audience and Use-Cases
-The GPU Operator allows administrators of Kubernetes clusters to manage GPU nodes just like CPU nodes in the cluster. Instead of provisioning a special OS image for GPU nodes, administrators can rely on a standard OS image for both CPU and GPU nodes and then rely on the GPU Operator to provision the required software components for GPUs. 
-
-Note that the GPU Operator is specifically useful for scenarios where the Kubernetes cluster needs to scale quickly - for example provisioning additional GPU nodes on the cloud or on-prem and managing the lifecycle of the underlying software components. Since the GPU Operator runs everything as containers including NVIDIA drivers, the administrators can easily swap various components - simply by starting or stopping containers. 
-
-The GPU Operator is not a good fit for scenarios when special OS images are already being provisioned in a GPU cluster (for example using [NVIDIA DGX systems](https://www.nvidia.com/en-us/data-center/dgx-systems/)) or when using hybrid environments that use a combination of Kubernetes and Slurm for workload management. 
-=======
 Kubernetes provides access to special hardware resources such as NVIDIA GPUs, NICs, Infiniband adapters and other devices through the [device plugin framework](https://kubernetes.io/docs/concepts/extend-kubernetes/compute-storage-net/device-plugins/). However, configuring and managing nodes with these hardware resources requires configuration of multiple software components such as drivers, container runtimes or other libraries which  are difficult and prone to errors.
 The NVIDIA GPU Operator uses the [operator framework](https://coreos.com/blog/introducing-operator-framework) within Kubernetes to automate the management of all NVIDIA software components needed to provision GPU. These components include the NVIDIA drivers (to enable CUDA), Kubernetes device plugin for GPUs, the NVIDIA Container Runtime, automatic node labelling and others.
 
@@ -24,7 +11,6 @@
 Note that the GPU Operator is specifically useful for scenarios where the Kubernetes cluster needs to scale quickly - for example provisioning additional GPU nodes on the cloud or on-prem and managing the lifecycle of the underlying software components. Since the GPU Operator runs everything as containers including NVIDIA drivers, the administrators can easily swap various components - simply by starting or stopping containers.
 
 The GPU Operator is not a good fit for scenarios when special OS images are already being provisioned in a GPU cluster (for example using [NVIDIA DGX systems](https://www.nvidia.com/en-us/data-center/dgx-systems/)) or when using hybrid environments that use a combination of Kubernetes and Slurm for workload management.
->>>>>>> 745105e3
 
 
 ## Platform Support
@@ -46,22 +32,14 @@
 ## Getting Started
 ### Prerequisites
 - Nodes must not be pre-configured with NVIDIA components (driver, container runtime, device plugin).
-<<<<<<< HEAD
-- If the HWE kernel is used with Ubuntu 18.04, then the nouveau driver for NVIDIA GPUs must be blacklisted before starting the GPU Operator. Follow the steps in this [guide](https://docs.nvidia.com/cuda/cuda-installation-guide-linux/index.html#runfile-nouveau-ubuntu) to blacklist the nouveau driver. 
-=======
 - If the HWE kernel is used with Ubuntu 18.04, then the nouveau driver for NVIDIA GPUs must be blacklisted before starting the GPU Operator. Follow the steps in this [guide](https://docs.nvidia.com/cuda/cuda-installation-guide-linux/index.html#runfile-nouveau-ubuntu) to blacklist the nouveau driver.
->>>>>>> 745105e3
 - Node Feature Discovery (NFD) is required on each node. By default, NFD master and worker are automatically deployed. If NFD is already running in the cluster prior to the deployment of the operator, follow this step:
 ```sh
 # Set the variable nfd.enabled=false at the helm install step:
 $ helm install --devel --set nfd.enabled=false nvidia/gpu-operator -n test-operator
 ```
   - See notes on [NFD setup](https://github.com/kubernetes-sigs/node-feature-discovery)
-<<<<<<< HEAD
-- For monitoring in Kubernetes <= 1.13 and > 1.15, enable the kubelet "KubeletPodResources" feature gate. From Kubernetes 1.15 onwards, its enabled by default.
-=======
 - For monitoring in Kubernetes >=1.13 and <1.15, enable the kubelet ["KubeletPodResources" feature gate](https://kubernetes.io/docs/reference/command-line-tools-reference/feature-gates/). From Kubernetes 1.15 onwards, its enabled by default.
->>>>>>> 745105e3
 ```sh
 $ echo -e "KUBELET_EXTRA_ARGS=--feature-gates=KubeletPodResources=true" | sudo tee /etc/default/kubelet
 ```
@@ -206,28 +184,16 @@
 # Import this GPU metrics dashboard from Grafana https://grafana.com/grafana/dashboards/11578
 ```
 
-<<<<<<< HEAD
-## Changelog
-### New Features
-- Added support for Helm v3. Note that installing the GPU Operator using Helm v2 is no longer supported. 
-=======
 ## Changelog for v1.0.0
 ### New Features
 - Added support for Helm v3. Note that installing the GPU Operator using Helm v2 is no longer supported.
->>>>>>> 745105e3
 - Added support for Red Hat OpenShift 4 (4.1, 4.2 and 4.3) using Red Hat Enterprise Linux Core OS (RHCOS) and CRI-O runtime on GPU worker nodes.
 - GPU Operator now deploys NVIDIA DCGM for GPU telemetry on Ubuntu 18.04 LTS
 
 ### Fixed Issues
-<<<<<<< HEAD
-- The driver container now sets up the required dependencies on i2c and ipmi_msghandler modules. 
-- Fixed an issue with the validation steps (for the driver and device plugin) taking considerable time. Node provisioning times are now improved by 5x.
-- The SRO custom resource definition is setup as part of the operator. 
-=======
 - The driver container now sets up the required dependencies on i2c and ipmi_msghandler modules.
 - Fixed an issue with the validation steps (for the driver and device plugin) taking considerable time. Node provisioning times are now improved by 5x.
 - The SRO custom resource definition is setup as part of the operator.
->>>>>>> 745105e3
 - Fixed an issue with the clean up of driver mount files when deleting the operator from the cluster. This issue used to require a reboot of the node, which is no longer required.
 ### Known Limitations
 - After the removal of the GPU Operator, a restart of the Docker daemon is required as the default container runtime is setup to be the NVIDIA runtime. Run the following command:
@@ -236,19 +202,11 @@
 ```
 - GPU Operator will fail on nodes already setup with NVIDIA components (driver, runtime, device plugin). Support for better error handling will be added in a future release.
 - The GPU Operator currently does not handle updates to the underlying software components (e.g. drivers) in an automated manner.
-<<<<<<< HEAD
-- This release of the operator does not support accessing images from private registries, which may be equired for air-gapped deployments. 
-=======
 - This release of the operator does not support accessing images from private registries, which may be required for air-gapped deployments.
->>>>>>> 745105e3
 
 
 ## Contributions
 [Read the document on contributions](https://github.com/NVIDIA/gpu-operator/blob/master/CONTRIBUTING.md). You can contribute by opening a [pull request](https://help.github.com/en/articles/about-pull-requests).
 
 ## Support and Getting Help
-<<<<<<< HEAD
-Please open [an issue on the GitHub project](https://github.com/NVIDIA/gpu-operator/issues/new) for any questions. Your feedback is appreciated.
-=======
-Please open [an issue on the GitHub project](https://github.com/NVIDIA/gpu-operator/issues/new) for any questions. Your feedback is appreciated.
->>>>>>> 745105e3
+Please open [an issue on the GitHub project](https://github.com/NVIDIA/gpu-operator/issues/new) for any questions. Your feedback is appreciated.